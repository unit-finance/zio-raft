package zio.raft

import java.time.Instant
import zio.UIO
import zio.Promise

sealed trait State[S]:
  val commitIndex: Index
  val lastApplied: Index

  def withCommitIndex(commitIndex: Index): State[S] =
    this match
      case f: State.Follower[S]  => f.copy(commitIndex = commitIndex)
      case f: State.Candidate[S] => f.copy(commitIndex = commitIndex)
      case f: State.Leader[S]    => f.copy(commitIndex = commitIndex)

  def increaseLastApplied: State[S] = this match
    case f: State.Follower[S]  => f.copy(lastApplied = lastApplied.plusOne)
    case f: State.Candidate[S] => f.copy(lastApplied = lastApplied.plusOne)
    case f: State.Leader[S]    => f.copy(lastApplied = lastApplied.plusOne)

object State:
  case class Follower[S](commitIndex: Index, lastApplied: Index, electionTimeout: Instant, leaderId: Option[MemberId])
      extends State[S]
  case class Candidate[S](
      rpcDue: RPCDue,
      voteGranted: Int,
      commitIndex: Index,
      lastApplied: Index,
      electionTimeout: Instant
  ) extends State[S]:
    def addVote(peer: MemberId): Candidate[S] =
      this.copy(voteGranted = voteGranted + 1)

    def ackRpc(peer: MemberId): Candidate[S] =
      this.copy(rpcDue = rpcDue.ack(peer))

    def withRPCDue(from: MemberId, when: Instant): Candidate[S] =
      this.copy(rpcDue = rpcDue.set(from, when))

  case class Leader[S](
      nextIndex: NextIndex,
      matchIndex: MatchIndex,
      // rpcDue: RPCDue,
      heartbeatDue: HeartbeatDue,
      replicationStatus: ReplicationStatus,
      commitIndex: Index,
      lastApplied: Index,
      pendingReads: PendingReads[S],
      pendingCommands: PendingCommands
  ) extends State[S]:

    def withMatchIndex(from: MemberId, index: Index): Leader[S] =
      this.copy(matchIndex = matchIndex.set(from, index))

    def withNextIndex(from: MemberId, index: Index): Leader[S] =
      this.copy(nextIndex = nextIndex.set(from, index))

    def withPause(from: MemberId): Leader[S] =
      this.copy(replicationStatus = replicationStatus.pause(from))

    def withResume(from: MemberId): Leader[S] =
      this.copy(replicationStatus = replicationStatus.resume(from))

    def withSnapshot(from: MemberId, now: Instant, index: Index): Leader[S] =
      this.copy(replicationStatus = replicationStatus.snapshot(from, now, index))

    def withSnaphotResponse(from: MemberId, now: Instant, responseIndex: Index, done: Boolean): Leader[S] =
      this.copy(replicationStatus = replicationStatus.snapshotResponse(from, now, responseIndex, done))

    def withSnapshotFailure(from: MemberId, now: Instant, responseIndex: Index): Leader[S] =
      this.copy(replicationStatus = replicationStatus.snapshotFailure(from, now, responseIndex))

    // def withRPCDueNow(from: MemberId) =
    //   this.copy(rpcDue = rpcDue.now(from))

    // def withRPCDue(from: MemberId, when: Instant) =
    //   this.copy(rpcDue = rpcDue.set(from, when))

    def withHeartbeatDue(from: MemberId, when: Instant): Leader[S] =
      this.copy(heartbeatDue = heartbeatDue.set(from, when))

    def withHeartbeatDueFromAll: Leader[S] =
      this.copy(heartbeatDue = HeartbeatDue.empty)

    def withReadPendingCommand(promise: Promise[NotALeaderError, S], commandIndex: Index): Leader[S] =
      this.copy(pendingReads = pendingReads.withReadPendingCommand(promise, commandIndex))

    def withReadPendingHeartbeat(promise: Promise[NotALeaderError, S], timestamp: Instant): Leader[S] =
      this.copy(pendingReads = pendingReads.withReadPendingHeartbeat(promise, timestamp))

    def withPendingCommand[R](index: Index, promise: CommandPromise[R]): Leader[S] =
      this.copy(pendingCommands = pendingCommands.withAdded(index, promise))

    def stepDown(leaderId: Option[MemberId]): UIO[Unit] =
      for
        _ <- pendingReads.stepDown(leaderId)
        _ <- pendingCommands.stepDown(leaderId)
      yield ()

    def completeCommands[R](index: Index, commandResponse: R, readState: S): UIO[Leader[S]] =
      for
        pendingCommands <- pendingCommands.withCompleted(index, commandResponse)
<<<<<<< HEAD
        pendingReads <- pendingReads.withCommandCompleted(index, readState)
      yield this.copy(pendingCommands = pendingCommands, pendingReads = pendingReads)

    def withHeartbeatResponse(memberId: MemberId, timestamp: Instant, state: S, numberOfServers: Int): UIO[Leader[S]] =
      for pendingReads <- pendingReads.withHeartbeatResponse(memberId, timestamp, state, numberOfServers)
=======
        pendingReads <- pendingReads.withCompleted(index, readState)
      yield this.copy(pendingCommands = pendingCommands, pendingReads = pendingReads)

    def completeReads(index: Index, readState: S): UIO[Leader[S]] =
      for pendingReads <- pendingReads.withCompleted(index, readState)
>>>>>>> 332edbb4
      yield this.copy(pendingReads = pendingReads)<|MERGE_RESOLUTION|>--- conflicted
+++ resolved
@@ -101,17 +101,13 @@
     def completeCommands[R](index: Index, commandResponse: R, readState: S): UIO[Leader[S]] =
       for
         pendingCommands <- pendingCommands.withCompleted(index, commandResponse)
-<<<<<<< HEAD
         pendingReads <- pendingReads.withCommandCompleted(index, readState)
       yield this.copy(pendingCommands = pendingCommands, pendingReads = pendingReads)
 
     def withHeartbeatResponse(memberId: MemberId, timestamp: Instant, state: S, numberOfServers: Int): UIO[Leader[S]] =
       for pendingReads <- pendingReads.withHeartbeatResponse(memberId, timestamp, state, numberOfServers)
-=======
-        pendingReads <- pendingReads.withCompleted(index, readState)
-      yield this.copy(pendingCommands = pendingCommands, pendingReads = pendingReads)
+      yield this.copy(pendingReads = pendingReads)
 
     def completeReads(index: Index, readState: S): UIO[Leader[S]] =
-      for pendingReads <- pendingReads.withCompleted(index, readState)
->>>>>>> 332edbb4
+      for pendingReads <- pendingReads.withCommandCompleted(index, readState)
       yield this.copy(pendingReads = pendingReads)