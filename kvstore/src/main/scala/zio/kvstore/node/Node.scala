--- conflicted
+++ resolved
@@ -13,12 +13,7 @@
 import zio.kvstore.KVServer.KVServerAction
 import java.time.Instant
 import zio.kvstore.given
-<<<<<<< HEAD
-import zio.kvstore.Codecs.given scodec.Codec[zio.kvstore.KVCommand]
-import zio.kvstore.Codecs.given scodec.Codec[zio.kvstore.KVInternalCommand]
-=======
 import zio.kvstore.Codecs.given
->>>>>>> c100e379
 import zio.kvstore.node.Node.NodeAction
 import zio.kvstore.node.Node.NodeAction.*
 import zio.raft.stores.LmdbStable
@@ -32,16 +27,8 @@
 final case class Node(
   kvServer: KVServer,
   raft: zio.raft.Raft[
-<<<<<<< HEAD
-    zio.raft.HMap[Tuple.Concat[
-      zio.raft.sessionstatemachine.SessionSchema[KVResponse, KVServerRequest, Nothing],
-      KVSchema
-    ]],
-    SessionCommand[KVCommand, KVServerRequest, Nothing, KVInternalCommand]
-=======
     zio.raft.HMap[CombinedSchema],
     SessionCommand[KVCommand, KVServerRequest, Nothing]
->>>>>>> c100e379
   ]
 ):
 
